--- conflicted
+++ resolved
@@ -8,11 +8,7 @@
 |Spindle speed $n (rpm)$|      |Spindle speed $n (rpm)$|  
 |![Alt text](./images/spindle-speed-m_jpg.webp)|      |![Alt text](./images/spindle-speed-i_jpg.webp)|  
 |Metal removal rate $Q(cm^3/min)$|      |Metal removal rate $Q(cm^3/min)$|  
-<<<<<<< HEAD
-|![Alt text](./images/metal-removal-m_jpg.webp)|      |![Alt text]./(images/metal-removal-i_jpg.webp)|  
-=======
-|![Alt text](./images/metal-removal-m_jpg.webp)|      |![Alt text](./images/metal-removal-i_jpg.webp)|  
->>>>>>> 6d30a867
+|![Alt text](https://cdn.sandvik.coromant.com/files/sitecollectionimages/knowledge/general%20turning/metal-removal-m_jpg.webp)|      |![Alt text](https://cdn.sandvik.coromant.com/files/sitecollectionimages/knowledge/general%20turning/metal-removal-i_jpg.webp)|  
 |Net power $Pc(kW)$|      |Net power $Pc(HP)$|  
 |![Alt text](./images/net-power-m_jpg.webp)|      |![Alt text](./images/net-power-i_jpg.webp)|  
 |Machining time $Tc(min)$|      |Machining time $Tc(min)$|  
